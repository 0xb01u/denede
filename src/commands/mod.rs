/*
 *  Denedé: Discord bot for generating D&D dice rolls, written in Rust.
 *  Copyright (C) 2023-2025  Bolu <bolu@tuta.io>
 *
 *  This program is free software: you can redistribute it and/or modify
 *  it under the terms of the GNU Affero General Public License as published
 *  by the Free Software Foundation, either version 3 of the License, or
 *  (at your option) any later version.
 *
 *  This program is distributed in the hope that it will be useful,
 *  but WITHOUT ANY WARRANTY; without even the implied warranty of
 *  MERCHANTABILITY or FITNESS FOR A PARTICULAR PURPOSE. See the
 *  GNU Affero General Public License for more details.
 *
 *  You should have received a copy of the GNU Affero General Public License
 *  along with this program. If not, see <https://www.gnu.org/licenses/>.
 */
pub mod code;
pub mod license;
<<<<<<< HEAD
pub mod necronomicon;
pub mod ping;
=======
pub mod ping;
pub mod roll;
>>>>>>> 40120edb
<|MERGE_RESOLUTION|>--- conflicted
+++ resolved
@@ -17,10 +17,6 @@
  */
 pub mod code;
 pub mod license;
-<<<<<<< HEAD
 pub mod necronomicon;
 pub mod ping;
-=======
-pub mod ping;
-pub mod roll;
->>>>>>> 40120edb
+pub mod roll;