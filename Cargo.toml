[package]
<<<<<<< HEAD
name = "denede-discord-bot"
version = "0.2.5-n0.2.0-0"
edition = "2021"
=======
name = "denede"
version = "0.3.0"
edition = "2024"
>>>>>>> 7ebf3cb8
authors = ["Bolu <bolu@tuta.io>"]

# See more keys and their definitions at https://doc.rust-lang.org/cargo/reference/manifest.html

[profile.release]
lto = "thin"

[dependencies]
rand = "0.9.1"
regex = "1.11.1"
reqwest = { version = "0.12.22", features = ["json"] }
serenity = { version = "0.12.4", default-features = false, features = [
    "client",
    "gateway",
    "rustls_backend",
    "model",
    "builder"
] }
<<<<<<< HEAD
rand = "0.9.1"
tokio = { version = "1.46.1", default-features = false, features = ["macros", "rt-multi-thread"] }
serde = { version = "1.0", default-features = false, features = ["derive"] }
=======
tokio = { version = "1.46.1", default-features = false, features = ["macros", "rt-multi-thread"] }
>>>>>>> 7ebf3cb8
<|MERGE_RESOLUTION|>--- conflicted
+++ resolved
@@ -1,14 +1,7 @@
 [package]
-<<<<<<< HEAD
-name = "denede-discord-bot"
-version = "0.2.5-n0.2.0-0"
-edition = "2021"
-=======
 name = "denede"
-version = "0.3.0"
+version = "0.3.0-n0.2.0-0"
 edition = "2024"
->>>>>>> 7ebf3cb8
-authors = ["Bolu <bolu@tuta.io>"]
 
 # See more keys and their definitions at https://doc.rust-lang.org/cargo/reference/manifest.html
 
@@ -26,10 +19,5 @@
     "model",
     "builder"
 ] }
-<<<<<<< HEAD
-rand = "0.9.1"
 tokio = { version = "1.46.1", default-features = false, features = ["macros", "rt-multi-thread"] }
-serde = { version = "1.0", default-features = false, features = ["derive"] }
-=======
-tokio = { version = "1.46.1", default-features = false, features = ["macros", "rt-multi-thread"] }
->>>>>>> 7ebf3cb8
+serde = { version = "1.0", default-features = false, features = ["derive"] }